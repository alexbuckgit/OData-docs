--- conflicted
+++ resolved
@@ -9,8 +9,6 @@
 
 # OData WebApi changelog
 
-<<<<<<< HEAD
-=======
 ## WebAPI 7.5.2
 
 ### New Features:
@@ -32,7 +30,6 @@
 
 ---
 
->>>>>>> 69c6ad6e
 ## WebAPI 7.5.1
 
 ### New Features:
