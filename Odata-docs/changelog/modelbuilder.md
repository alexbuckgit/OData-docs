---
title: "OData ModelBuilder changes"
description: "OData ModelBuilder changelog"
author: g2mula
ms.author: ginjira
ms.date: 09/09/2020
ms.topic: article
---

# OData ModelBuilder changelog

OData ModelBuilder available on the [Nuget gallery](https://www.nuget.org/packages/Microsoft.OData.ModelBuilder)

You can install or update the NuGet package for OData ModelBuilder using the [Package Manager Console](https://docs.nuget.org/docs/start-here/using-the-package-manager-console):

```PowerShell
PM> Install-Package Microsoft.OData.ModelBuilder
```

<<<<<<< HEAD
=======
## OData ModelBuilder 1.0.6

* Update the OData.Lib dependency lib version to 7.7.3 and remove the explict `System.Text.Json` dependency.

* Map System.Object to Edm.Untyped and Collection Of System.Object to Collection(Edm.Untyped)

```C#
pubic class Customer
{
    public object Info {get;set;}

    public object[] Data {get;set;}
}
```
With the model builder, 
* The Edm type of `Info` property is `Edm.Untyped`
* The Edm type of `Data` property is `Collection(Edm.Untyped)`

---

>>>>>>> c890e7ff
## OData ModelBuilder 1.0.5

* ClrTypeAnnotation can accept null
* Relax the system component package version dependency

## OData ModelBuilder 1.0.4

* Add instance annotation container

## OData ModelBuilder 1.0.3

### New Features

* [ [#9](https://github.com/OData/ModelBuilder/pull/9) ] Enable Capabilities Vocabulary Configuration

### Improvements and Bug fixes

N/A

## OData ModelBuilder 1.0.1-beta

Extracted ModelBuilder from OData WebApi<|MERGE_RESOLUTION|>--- conflicted
+++ resolved
@@ -17,8 +17,6 @@
 PM> Install-Package Microsoft.OData.ModelBuilder
 ```
 
-<<<<<<< HEAD
-=======
 ## OData ModelBuilder 1.0.6
 
 * Update the OData.Lib dependency lib version to 7.7.3 and remove the explict `System.Text.Json` dependency.
@@ -39,7 +37,6 @@
 
 ---
 
->>>>>>> c890e7ff
 ## OData ModelBuilder 1.0.5
 
 * ClrTypeAnnotation can accept null
